--- conflicted
+++ resolved
@@ -177,27 +177,20 @@
                 $scope.dbTableName = '';
             };
 
-<<<<<<< HEAD
-            $scope.isDbConnected = function (restEndpoint) {
-              if (typeof restEndpoint !== 'object' || restEndpoint === null) {
+            $scope.isDbConnected = function (restService) {
+              if (typeof restService !== 'object' || restService === null) {
                 return false;
               }
-              if ("adapter_name" in restEndpoint || "table_name" in restEndpoint || "table_service" in restEndpoint || "hydrator_name" in restEndpoint) {
+              if ("adapter_name" in restService || "table_name" in restService || "table_service" in restService || "hydrator_name" in restService) {
                 return true;
               }
               return false;
             };
 
-            function updateApiRestEndpoints(force) {
-                $scope.restEndpoints = [];
-                $scope.restEndpointsEditable = [];
-                $scope.api.links['rest'].fetch({force: force}).then(function (restEndpoints) {
-=======
             function updateApiRestServices(force) {
                 $scope.restServices = [];
                 $scope.restServicesEditable = [];
                 $scope.api.links['rest'].fetch({force: force}).then(function (restServices) {
->>>>>>> e9c645e7
                     // update view
                     $scope.$apply(function() {
                         $scope.restServices = _.pluck(restServices.embedded.rest, 'props');
