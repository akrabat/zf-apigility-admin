--- conflicted
+++ resolved
@@ -152,14 +152,10 @@
             'ZF\ApiFirstAdmin\Controller\ModuleCreation' => array(
                 'application/json',
             ),
-<<<<<<< HEAD
             'ZF\ApiFirstAdmin\Controller\Source' => array(
                 'application/json',
             ),
-            'ZF\ApiFirstAdmin\Controller\RestEndpoint' => array(
-=======
             'ZF\ApiFirstAdmin\Controller\RestService' => array(
->>>>>>> 55d38a68
                 'application/json',
                 'application/*+json',
             ),
@@ -181,15 +177,11 @@
                 'application/json',
                 'application/*+json',
             ),
-<<<<<<< HEAD
             'ZF\ApiFirstAdmin\Controller\Source' => array(
                 'application/json',
                 'application/*+json',
             ),
-            'ZF\ApiFirstAdmin\Controller\RestEndpoint' => array(
-=======
             'ZF\ApiFirstAdmin\Controller\RestService' => array(
->>>>>>> 55d38a68
                 'application/json',
                 'application/*+json',
             ),
